from __future__ import unicode_literals, division

import os
import os.path
import sys

import abc
import math

import PyQt4.Qt
import PyQt4.QtCore
import PyQt4.QtGui
import PyQt4.QtSvg

import optivis.view
import optivis.view.svg
import optivis.layout
import optivis.bench.components
import optivis.bench.links
import optivis.geometry

class AbstractCanvas(optivis.view.AbstractView):
  __metaclass__ = abc.ABCMeta
  
  qApplication = None
  qMainWindow = None
  qScene = None
  qView = None

  SHOW_COMPONENTS = 1 << 0
  SHOW_LINKS = 1 << 1
  SHOW_LABELS = 1 << 2

  # 'show all', 2^(n+1)-1 where n is the number of significant bits above
  SHOW_MAX = (1 << 3) - 1
  
  def __init__(self, showFlags=None, showLabelFlags=0, *args, **kwargs):
    super(AbstractCanvas, self).__init__(*args, **kwargs)

    if showFlags is None:
      showFlags = AbstractCanvas.SHOW_MAX

    self.showFlags = showFlags
    self.showLabelFlags = showLabelFlags

    self.create()
    self.initialise()

  @property
  def showFlags(self):
    return self.__showFlags

  @showFlags.setter
  def showFlags(self, showFlags):
    # raises TypeError if input is invalid, or ValueError if a string input can't be interpreted
    showFlags = int(showFlags)

    if showFlags < 0 or showFlags > AbstractCanvas.SHOW_MAX:
      raise Exception('Specified show flags are not valid. Show flags value must be between 0 and {0}'.format(AbstractCanvas.SHOW_MAX))

    self.__showFlags = showFlags

  @property
  def showLabelFlags(self):
    return self.__showLabelFlags

  @showLabelFlags.setter
  def showLabelFlags(self, showLabelFlags):
    # raises TypeError if input is invalid, or ValueError if a string input can't be interpreted
    showLabelFlags = int(showLabelFlags)

    if showLabelFlags < 0:
      raise Exception('Specified show label flags are not valid. Show flags value must be > 0 and {0}')

    self.__showLabelFlags = showLabelFlags
    
  def create(self):
    # create application
    self.qApplication = PyQt4.Qt.QApplication(sys.argv)
    self.qMainWindow = MainWindow()
    
    # create drawing area
    self.qScene = GraphicsScene()
    self.qView = GraphicsView(self.qScene, self.qMainWindow)
    self.qView.setScale(self.zoom)
    
    # set view antialiasing
    self.qView.setRenderHints(PyQt4.QtGui.QPainter.Antialiasing)
    
    # set window title
    self.qMainWindow.setWindowTitle(self.title)
    
    ### add menu and menu items
    menubar = self.qMainWindow.menuBar()
    fileMenu = menubar.addMenu('&File')
    
    exportAction = PyQt4.QtGui.QAction('Export', self.qMainWindow)
    exportAction.setShortcut('Ctrl+E')
    exportAction.triggered.connect(self.export)
    fileMenu.addAction(exportAction)
    
    exitAction = PyQt4.QtGui.QAction('Exit', self.qMainWindow)
    exitAction.setShortcut('Ctrl+Q')
    exitAction.triggered.connect(self.qApplication.quit)
    fileMenu.addAction(exitAction)
  
  @abc.abstractmethod
  def initialise(self):
    """
    Lays out the GUI after all of the main widgets have been created by create()
    """
    
    pass

  def draw(self):
    # empty the qScene
    self.qScene.clear()
    
    # get canvas links and components
    canvasLinks = self.getCanvasLinks()
    canvasComponents = self.getCanvasComponents()
    canvasLabels = []
    
    # draw links
    if self.showFlags & AbstractCanvas.SHOW_LINKS:
      for canvasLink in canvasLinks:
        canvasLink.draw(self.qScene, startMarkers=self.startMarkers, endMarkers=self.endMarkers, startMarkerRadius=self.startMarkerRadius, endMarkerRadius=self.endMarkerRadius, startMarkerColor=self.startMarkerColor, endMarkerColor=self.endMarkerColor)

    # draw components
    if self.showFlags & AbstractCanvas.SHOW_COMPONENTS:
      for canvasComponent in canvasComponents:
        canvasComponent.draw(self.qScene)

    # draw labels
    if self.showFlags & AbstractCanvas.SHOW_LABELS:
      for canvasLink in canvasLinks:
	if canvasLink.item.label is not None:
	  # Add label to list of canvas labels.
	  canvasLabels.append(CanvasLabel(canvasLink))
	  
      for canvasComponent in canvasComponents:
        if canvasComponent.item.label is not None:
	  # Add label to list
	  canvasLabels.append(CanvasLabel(canvasComponent))
	  
      for canvasLabel in canvasLabels:
	canvasLabel.draw(self.qScene)
  
  def layout(self):
    # instantiate layout manager and arrange objects
    layout = optivis.layout.SimpleLayout(self.scene)
    layout.arrange()
  
  def show(self):
    # layout scene
    self.layout()
    
    # draw scene
    self.draw()

    # show on screen
    self.qMainWindow.show()
    
    sys.exit(self.qApplication.exec_())
  
  def getCanvasComponents(self):
    canvasComponents = []
    
    for component in self.scene.getComponents():
      # Add component to list of canvas components.
      canvasComponents.append(CanvasComponent(component, clickedCallback=self.qMainWindow.clickHandler))
    
    return canvasComponents
  
  def getCanvasLinks(self):
    canvasLinks = []
    
    for link in self.scene.links:
      # Add link to list of canvas links.
      canvasLinks.append(CanvasLink(link))
    
    return canvasLinks
  
  def export(self):
    # generate file path
    directory = os.path.join(os.path.expanduser('~'), 'export.svg')
    
    # default path and file format
    path = None
    fileFormat = None
    
    # get path to file to export to
    while True:    
      dialog = PyQt4.Qt.QFileDialog(parent=self.qMainWindow, caption='Export SVG', directory=directory, filter=';;'.join(optivis.view.svg.Svg._Svg__filters))
      dialog.setAcceptMode(PyQt4.Qt.QFileDialog.AcceptSave)
      dialog.setFileMode(PyQt4.Qt.QFileDialog.AnyFile)

      # show dialog
      dialog.exec_()
      
      if len(dialog.selectedFiles()) is 0:
	# no filename specified
	return

      # get file path and format
      path, extension = os.path.splitext(str(dialog.selectedFiles()[0]))
      
      try:
	# check if we can write to the path
	open(path, 'w').close()
	os.unlink(path)
	
	# get valid format
	fileFormat = extension[1:]

	if extension not in optivis.view.svg.Svg._Svg__extensions:
	  PyQt4.Qt.QMessageBox.critical(self.qMainWindow, 'File extension invalid', 'The specified file extension, \'{0}\', is invalid'.format(extension))
	  
	  continue
	
	break
      except OSError:
	PyQt4.Qt.QMessageBox.critical(self.qMainWindow, 'Filename invalid', 'The specified filename is invalid')
      except IOError:
	PyQt4.Qt.QMessageBox.critical(self.qMainWindow, 'Permission denied', 'You do not have permission to save the file to the specified location.')

    # export
    return self.exportSvg(path=path + extension, fileFormat=fileFormat)
  
  def exportSvg(self, *args, **kwargs):
    svgView = optivis.view.svg.Svg(self.scene)
    svgView.export(*args, **kwargs)

class MainWindow(PyQt4.Qt.QMainWindow):
  def __init__(self, *args, **kwargs):
    super(MainWindow, self).__init__(*args, **kwargs)
  
  def clickHandler(self, *args, **kwargs):
    print self.sender()

class GraphicsScene(PyQt4.QtGui.QGraphicsScene):
  def __init__(self, *args, **kwargs):
    super(GraphicsScene, self).__init__(*args, **kwargs)

class GraphicsView(PyQt4.QtGui.QGraphicsView):
  def __init__(self, *args, **kwargs):
    super(GraphicsView, self).__init__(*args, **kwargs)
  
  def setScale(self, scale):
    """
    Set scale of graphics view.
    
    There is no native setScale() method for a QGraphicsView, so this must be achieved via setTransform().
    """
    
    transform = PyQt4.QtGui.QTransform()
    transform.scale(scale, scale)
    
    self.setTransform(transform)

class Simple(AbstractCanvas):
  def __init__(self, *args, **kwargs):
    super(Simple, self).__init__(*args, **kwargs)
  
  def initialise(self):
    # set central widget to be the view
    self.qMainWindow.setCentralWidget(self.qView)
    
    # resize main window to fit content
    self.qMainWindow.resize(self.size.x, self.size.y)

    return
    
class Full(AbstractCanvas):
  def __init__(self, *args, **kwargs):
    super(Full, self).__init__(*args, **kwargs)
  
  def initialise(self):
    ### create controls
    
    # add control widgets
    self.controls = ControlPanel(self)
    self.controls.setFixedWidth(200)
    
    ### create container for view + layer buttons and controls
    self.container = PyQt4.QtGui.QWidget()

    ### create container for view + layer buttons
    self.viewWidget = PyQt4.QtGui.QWidget()
    self.viewWidgetVBox = PyQt4.QtGui.QVBoxLayout()

    # add checkbox panel to view widget
    self.viewWidgetVBox.addWidget(ViewCheckboxPanel(self))

    # add graphics view to view widget
    self.viewWidgetVBox.addWidget(self.qView)

    # set layout of view widget to the layout manager
    self.viewWidget.setLayout(self.viewWidgetVBox)
    
    ### create and populate layout
    self.hBox = PyQt4.QtGui.QHBoxLayout()
    
    # add qView to layout
    self.hBox.addWidget(self.viewWidget, stretch=3)
    
    # add controls to layout
    self.hBox.addWidget(self.controls, stretch=1)
    
    ### finish up
    
    # set container's layout
    self.container.setLayout(self.hBox)
    
    # add container to main window and set as central element
    self.qMainWindow.setCentralWidget(self.container)
    
    # set fixed size for view
    self.qView.setMinimumSize(self.size.x, self.size.y)

    return

class ViewCheckboxPanel(PyQt4.QtGui.QGroupBox):
  def __init__(self, canvas, *args, **kwargs):
    super(ViewCheckboxPanel, self).__init__(*args, **kwargs)

    self.canvas = canvas

    self.setTitle('Layers')

    # create horizontal layout
    self.hBox = PyQt4.QtGui.QHBoxLayout()

    # create buttons
    self.button1 = PyQt4.QtGui.QCheckBox("Components")
    self.button1.setChecked(self.canvas.showFlags & AbstractCanvas.SHOW_COMPONENTS)
    self.button1.stateChanged.connect(self.showCheckBoxChanged)
    self.button2 = PyQt4.QtGui.QCheckBox("Links")
    self.button2.setChecked(self.canvas.showFlags & AbstractCanvas.SHOW_LINKS)
    self.button2.stateChanged.connect(self.showCheckBoxChanged)
    self.button3 = PyQt4.QtGui.QCheckBox("Labels")
    self.button3.setChecked(self.canvas.showFlags & AbstractCanvas.SHOW_LABELS)
    self.button3.stateChanged.connect(self.showCheckBoxChanged)

    # add buttons to layout
    self.hBox.addWidget(self.button1)
    self.hBox.addWidget(self.button2)
    self.hBox.addWidget(self.button3)

    # set layout of widget
    self.setLayout(self.hBox)

  def showCheckBoxChanged(self, *args, **kwargs):
    # just rebuild the show bitfield using all checkboxes
    self.canvas.showFlags = (self.button1.isChecked() << 0) | (self.button2.isChecked() << 1) | (self.button3.isChecked() << 2)

    # redraw canvas
    self.canvas.draw()

  @property
  def canvas(self):
    return self.__canvas
  
  @canvas.setter
  def canvas(self, canvas):
    self.__canvas = canvas

class ControlPanel(PyQt4.QtGui.QWidget):
  zoomRange = (0.1, 10)
  zoomStep = 0.1
  
  def __init__(self, canvas, *args, **kwargs):
    super(ControlPanel, self).__init__(*args, **kwargs)
  
    self.canvas = canvas
    
    self.addControls()
  
  @property
  def canvas(self):
    return self.__canvas
  
  @canvas.setter
  def canvas(self, canvas):
    self.__canvas = canvas
  
  def addControls(self):
    ### master layout
    controlLayout = PyQt4.QtGui.QVBoxLayout()
    
    ### zoom controls
    
    # group box for slider
    zoomSliderGroupBox = PyQt4.QtGui.QGroupBox(title="Zoom")
    
    # zoom slider
    self.zoomSlider = PyQt4.QtGui.QSlider(PyQt4.QtCore.Qt.Horizontal)
    self.zoomSlider.setFocusPolicy(PyQt4.QtCore.Qt.NoFocus)
    self.zoomSlider.setRange(self.zoomRange[0] / self.zoomStep, self.zoomRange[1] / self.zoomStep)
    self.zoomSlider.setSingleStep(1)
    self.zoomSlider.setSliderPosition(self.canvas.zoom / self.zoomStep)
    self.zoomSlider.valueChanged[int].connect(self.zoomSliderChanged)
    
    # zoom spin box
    self.zoomSpinBox = PyQt4.QtGui.QDoubleSpinBox()
    self.zoomSpinBox.setDecimals(1)
    self.zoomSpinBox.setRange(*self.zoomRange)
    self.zoomSpinBox.setSingleStep(self.zoomStep)
    self.zoomSpinBox.setValue(self.canvas.zoom) # TODO: check this is a valid step
    self.zoomSpinBox.valueChanged[float].connect(self.zoomSpinBoxChanged)
    
    # add zoom controls to zoom group box
    sliderLayout = PyQt4.QtGui.QHBoxLayout()
    
    sliderLayout.addWidget(self.zoomSlider)
    sliderLayout.addWidget(self.zoomSpinBox)
    
    zoomSliderGroupBox.setLayout(sliderLayout)
    
    # add zoom group box to control box
    controlLayout.addWidget(zoomSliderGroupBox)
    
    ### marker controls
    
    # group box for marker controls
    markerCheckBoxGroupBox = PyQt4.QtGui.QGroupBox(title="Markers")
    
    # start marker checkbox
    startMarkersCheckBox = PyQt4.QtGui.QCheckBox("Start")
    startMarkersCheckBox.setChecked(self.canvas.startMarkers)
    startMarkersCheckBox.stateChanged.connect(self.startMarkersChanged)
    
    endMarkersCheckBox = PyQt4.QtGui.QCheckBox("End")
    endMarkersCheckBox.setChecked(self.canvas.endMarkers)
    endMarkersCheckBox.stateChanged.connect(self.endMarkersChanged)
    
    # add marker controls to marker group box
    markerLayout = PyQt4.QtGui.QHBoxLayout()
    
    markerLayout.addWidget(startMarkersCheckBox, alignment=PyQt4.QtCore.Qt.AlignHCenter)
    markerLayout.addWidget(endMarkersCheckBox, alignment=PyQt4.QtCore.Qt.AlignHCenter)
    
    markerCheckBoxGroupBox.setLayout(markerLayout)
    
    # add marker check box group box to control box
    controlLayout.addWidget(markerCheckBoxGroupBox)
    
    ### add layout to control widget
    self.setLayout(controlLayout)
  
  def zoomSliderChanged(self, value):
    # scale value by zoom step (sliders only support int increments)
    self.setZoom(float(value * self.zoomStep))
  
  def zoomSpinBoxChanged(self, value):
    self.setZoom(float(value))
  
  def setZoom(self, zoom):
    zoom = round(zoom / self.zoomStep) * self.zoomStep
    
    self.canvas.zoom = zoom
    self.canvas.qView.setScale(zoom)
    
    # update zoom slider
    self.zoomSlider.setSliderPosition(self.canvas.zoom / self.zoomStep)
    
    # update zoom spin box
    self.zoomSpinBox.setValue(self.canvas.zoom)
  
  def startMarkersChanged(self, value):
    if value == PyQt4.QtCore.Qt.Checked:
      self.setStartMarkers(True)
    else:
      self.setStartMarkers(False)
      
  def endMarkersChanged(self, value):
    if value == PyQt4.QtCore.Qt.Checked:
      self.setEndMarkers(True)
    else:
      self.setEndMarkers(False)
  
  def setStartMarkers(self, value):
    self.canvas.startMarkers = value
    self.canvas.draw()
    
  def setEndMarkers(self, value):
    self.canvas.endMarkers = value
    self.canvas.draw()

class AbstractCanvasItem(object):
  """
  Class to represent an item that can be drawn on the canvas (e.g. component, link, label).
  """
  
  __metaclass__ = abc.ABCMeta
  
  def __init__(self, item, *args, **kwargs):
    self.item = item
  
  @abc.abstractmethod
  def draw(self, *args, **kwargs):
    return

class CanvasComponent(AbstractCanvasItem):  
  def __init__(self, component, clickedCallback=None, *args, **kwargs):
    if not isinstance(component, optivis.bench.components.AbstractComponent):
      raise Exception('Specified component is not of type AbstractComponent')
    
    self.clickedCallback = clickedCallback
    
    super(CanvasComponent, self).__init__(item=component, *args, **kwargs)
  
  def draw(self, qScene):
    print "[GUI] Drawing component {0} at {1}".format(self.item, self.item.position)
    
    # Create full system path from filename and SVG directory.
    path = os.path.join(self.item.svgDir, self.item.filename)
    
    # Create graphical representation of SVG image at path.
    svgItem = OptivisSvgItem(path)
    
<<<<<<< HEAD
    if self.component.tooltip is not None:
        if hasattr(self.component.tooltip, "__call__"):
            svgItem.setToolTip(str(self.component.tooltip()))
        else:
            svgItem.setToolTip(str(self.component.tooltip))
=======
    if self.item.tooltip is not None:
        svgItem.setToolTip(self.item.tooltip)
>>>>>>> 298d9dc8
    
    # Add callback, if necessary
    if self.clickedCallback is not None:
      # FIXME: check clickedCallback is a valid callable
      svgItem.connect(svgItem, PyQt4.QtCore.SIGNAL('clicked()'), self.clickedCallback)
    
    # Set position of top-left corner.
    # self.position.{x, y} are relative to the centre of the component, so we need to compensate for this.
    svgItem.setPos(self.item.position.x - self.item.size.x / 2, self.item.position.y - self.item.size.y / 2)
    
    # Rotate clockwise.
    # Qt rotates with respect to the component's origin, i.e. top left, so to rotate around the centre we need to translate it before and after rotating it.
    svgItem.translate(self.item.size.x / 2, self.item.size.y / 2)
    svgItem.rotate(self.item.azimuth)
    svgItem.translate(-self.item.size.x / 2, -self.item.size.y / 2)
    
    qScene.addItem(svgItem)

class OptivisSvgItem(PyQt4.QtSvg.QGraphicsSvgItem):
  def __init__(self, *args, **kwargs):
    # initialise this as a QObject (QGraphicsSvgItem is not a descendent of QObject and so can't send signals by default)
    PyQt4.QtCore.QObject.__init__(self)
    
    # call other constructor (order is important)
    super(OptivisSvgItem, self).__init__(*args, **kwargs)
  
  def mousePressEvent(self, event, *args, **kwargs):
    """
    This method does nothing but accept the event, but this behaviour
    is required for mouseReleaseEvent() to work below.
    """
    event.accept()
  
  def mouseReleaseEvent(self, event, *args, **kwargs):
    # emit clicked signal with no arguments
    self.emit(PyQt4.QtCore.SIGNAL('clicked()'))
    
    # this is the default, but we'll call it anyway
    event.accept()

class CanvasLink(AbstractCanvasItem):
  def __init__(self, link, *args, **kwargs):
    if not isinstance(link, optivis.bench.links.AbstractLink):
      raise Exception('Specified link is not of type AbstractLink')
    
    super(CanvasLink, self).__init__(item=link, *args, **kwargs)

  def draw(self, qScene, startMarkers=False, endMarkers=False, startMarkerRadius=5, endMarkerRadius=3, startMarkerColor=None, endMarkerColor=None):
    print "[GUI] Drawing link {0}".format(self.item)
    
    pen = PyQt4.QtGui.QPen(PyQt4.QtGui.QColor(self.item.color), self.item.width, PyQt4.QtCore.Qt.SolidLine)
    line = PyQt4.QtGui.QGraphicsLineItem(self.item.start.x, self.item.start.y, self.item.end.x, self.item.end.y)
    line.setPen(pen)

    # add line to graphics scene
    qScene.addItem(line)
    
    # add markers if necessary
    if startMarkers:
      circle = PyQt4.QtGui.QGraphicsEllipseItem(self.item.start.x - startMarkerRadius, self.item.start.y - startMarkerRadius, startMarkerRadius * 2, startMarkerRadius * 2)
      pen = PyQt4.QtGui.QPen(PyQt4.QtGui.QColor(startMarkerColor), 1, PyQt4.QtCore.Qt.SolidLine)
      circle.setPen(pen)
      
      qScene.addItem(circle)
      
    if endMarkers:
      circle = PyQt4.QtGui.QGraphicsEllipseItem(self.item.end.x - endMarkerRadius, self.item.end.y - endMarkerRadius, endMarkerRadius * 2, endMarkerRadius * 2)
      pen = PyQt4.QtGui.QPen(PyQt4.QtGui.QColor(endMarkerColor), 1, PyQt4.QtCore.Qt.SolidLine)
      circle.setPen(pen)
      
      qScene.addItem(circle)

class CanvasLabel(object):
  def __init__(self, canvasItem, *args, **kwargs):
    if not isinstance(canvasItem, AbstractCanvasItem):
      raise Exception('Specified canvas item is not of type AbstractCanvasItem')
    
    self.canvasItem = canvasItem
    
    super(CanvasLabel, self).__init__(*args, **kwargs)

  def draw(self, qScene):
    print "[GUI] Drawing label {0}".format(self.canvasItem.item.label)

    # create label
    labelItem = PyQt4.QtGui.QGraphicsTextItem(self.canvasItem.item.label.text)

    # calculate label size
    labelSize = optivis.geometry.Coordinates(labelItem.boundingRect().width(), labelItem.boundingRect().height())
    
    labelAzimuth = self.canvasItem.item.getLabelAzimuth() + self.canvasItem.item.label.azimuth
    
    ### calculate label position
    # get nominal position
    labelPosition = self.canvasItem.item.getLabelOrigin()
    
    # translate to user-defined position
    labelPosition = labelPosition.translate((self.canvasItem.item.label.position * self.canvasItem.item.getSize()).rotate(self.canvasItem.item.getLabelAzimuth()))
    
    # move label such that the text is y-centered
    labelPosition = labelPosition.translate(optivis.geometry.Coordinates(0, labelSize.y / 2).flip().rotate(labelAzimuth))
    
    # add user-defined offset
    labelPosition = labelPosition.translate(self.canvasItem.item.label.offset.rotate(self.canvasItem.item.getLabelAzimuth()))
    
    # set position and angle
    labelItem.setPos(labelPosition.x, labelPosition.y)
    labelItem.setRotation(labelAzimuth)

    # add to scene
    qScene.addItem(labelItem)<|MERGE_RESOLUTION|>--- conflicted
+++ resolved
@@ -519,16 +519,11 @@
     # Create graphical representation of SVG image at path.
     svgItem = OptivisSvgItem(path)
     
-<<<<<<< HEAD
-    if self.component.tooltip is not None:
-        if hasattr(self.component.tooltip, "__call__"):
-            svgItem.setToolTip(str(self.component.tooltip()))
+    if self.item.tooltip is not None:
+        if hasattr(self.item.tooltip, "__call__"):
+            svgItem.setToolTip(str(self.item.tooltip()))
         else:
-            svgItem.setToolTip(str(self.component.tooltip))
-=======
-    if self.item.tooltip is not None:
-        svgItem.setToolTip(self.item.tooltip)
->>>>>>> 298d9dc8
+            svgItem.setToolTip(str(self.item.tooltip))
     
     # Add callback, if necessary
     if self.clickedCallback is not None:
